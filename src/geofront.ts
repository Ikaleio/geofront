--- conflicted
+++ resolved
@@ -1,14 +1,10 @@
 // 主线程 API：通过 Comlink 与 Worker 通信
 import { wrap, proxy, releaseProxy } from 'comlink'
 import type { Remote } from 'comlink'
-<<<<<<< HEAD
-import { CString, type Pointer } from 'bun:ffi'
 import { existsSync } from 'fs'
-=======
 import { z } from 'zod'
 import type { MotdResult, MotdType } from './motd'
 import { MotdSchema, buildMotd } from './motd'
->>>>>>> 6fde320e
 
 export interface RouteEvent {
 	connId: bigint
